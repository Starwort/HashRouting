"""
    HashRouting
    Copyright 2020 Stu Cork

    Licensed under the Apache License, Version 2.0 (the "License");
    you may not use this file except in compliance with the License.
    You may obtain a copy of the License at

        http://www.apache.org/licenses/LICENSE-2.0

    Source code published at https://github.com/s-cork/HashRouting
"""
# fmt: off

from collections import namedtuple as _namedtuple

import anvil as _anvil
<<<<<<< HEAD

from ._logging import logger

# from logging import log


=======
from collections import namedtuple as _namedtuple
from ._logging import logger
>>>>>>> 0be7d856

#to print route logging messages set routing.logger.debug = True above your main_router form


_path = _namedtuple('_path', ['form','url_pattern','url_keys','title','f_w_r'])

"""private globals"""
_paths = []  #List[path]
_error_form = None  #Form to load if a URL is not valid
_cache = {} #url_pattern: string, url_dict: dict, form: Form()
_current_form = None  # the current form that should be on the content panel - this is useful for slow form loads and quick navigation
_main_router = None  # this will be the main router - get_open_form() can break if the main_router hasn't loaded yet 
_on_navigation_stack_depth = 0
_properties = {}

"""
Terminology and examples
             Example 1         |   Example 2
             __________________|_____________
url_hash:    'article?id=4'    |  'articles'
url_pattern: 'article'         |  'articles'   # default url_pattern is an empty string (i.e. the home page)
url_dict:    {'id': '3'}       |   {}          # if no parameters then url_dict is an empty dict
url_keys:    ['id']            |   []          # list[str]   the keys you expect from the url_dict - default is empty list
"""

"""
Form DECORATORS
@routing.main_router                                         ## above the MainForm that loads forms into it's content_panel. 
@routing.route(url_pattern=str, url_keys=[str], title=str)   ## defaults: url_pattern='', url_keys=[], title= #whatever is set in anvil's Titles and Logs
@routing.error_form                                          ## optional  - this form will load for an incorrect url or by calling router.load_error_form() 
"""
def main_router(Cls):
  """
  decorator for the main form
  @routing.main_router
  """
  class MainRouter(Cls):
    
    def __init__(self, **properties):
        global _main_router, _current_form
        _main_router = self
        
        Cls.__init__(self, **properties)
        # when this form is first loaded we 'navigate' based on the url
        self.on_navigation()  # called the first time the form is loaded to start routing...

        
    def on_navigation(self, url_hash=None, url_pattern=None, url_dict=None, path=None, dynamic_vars=None):
      # when there is navigation - back/forward navigation
      # or when the user changes the url_hash or when you call anvil.set_url_hash in code
      
      # calls the current_form's before_unload method
      # calls the MainForm's on_navigation method
      # get's the form to load (loads the error_form if there is no form to load)
      # loads the form

      global _on_navigation_stack_depth
      if _on_navigation_stack_depth > 5:
        logger.print('**WARNING**  \nurl_hash redirected too many times without a form load, getting out\ntry setting redirect=False')
        return  # could change this to a raise
      _on_navigation_stack_depth += 1

      if getattr(_current_form,'before_unload', None): 
        logger.print(f'{_current_form.__name__} before_unload called')
        """
        # before_unload in the form to be unloaded will be called here if the method exists
        # Mostly useful to prevent unloading the current form
        # it's not perfect so use with caution!!!
        # if you don't need to prevent a form from unloading ...but ...
        # ... do need to do something when the form is hidden use the form_hide event instead
        # To stop_unload return a value from the before_unload method
        """
        _anvil.js.call_js('setUnloadPopStateBehaviour',True)
        stop_unload = _current_form.before_unload()    
        if stop_unload:
          logger.print(f"stop unload called from {_current_form.__name__}")
          _anvil.js.call_js('stopUnload')
          _on_navigation_stack_depth -= 1
          return   #this will stop the navigation
        _anvil.js.call_js('setUnloadPopStateBehaviour',False)
      
      if not (url_hash and url_pattern and url_dict):
        url_hash, url_pattern, url_dict = get_url_components()
      logger.print(f"on_navigation triggerd\nurl_hash    = {url_hash}\nurl_pattern = {url_pattern}\nurl_dict    = {url_dict}")
      
      if getattr(Cls,'on_navigation', None): 
        logger.print(f'{Cls.__name__} on_navigation called')
        # on_navigation in your main form will be called here
        # in the example we change 'selected' role on links using this method
        Cls.on_navigation(self, url_hash=url_hash, url_pattern=url_pattern, url_dict=url_dict, unload_form=_current_form)    

      try:
        if url_hash not in _cache and path is None:
          path, dynamic_vars = self.find_path(url_hash, url_pattern, url_dict)
      except KeyError:
        logger.print(f'no route form with url_pattern={url_pattern} and url_keys={url_dict.keys()}')
        if _error_form is not None:
          load_error_form()
        elif _anvil.get_open_form(): # raising an exception before there is an open form stops anything loading
          raise # if you can't work out why your page won't load then take raise out of this if block...
      except:
        raise  # this was an unexpected error so raise it
      else:
        self.content_panel.clear()  # clear the form now just incase we end up with a new to cache form that is slow to load later
        self.load_form(url_hash=url_hash, url_pattern=url_pattern, url_dict=url_dict, path=path, dynamic_vars=dynamic_vars)
      
      _on_navigation_stack_depth -= 1


    def find_path(self, url_hash, url_pattern, url_dict):
      # this method is called whenever we have form to load from navigation that is not in the cache 
      given_url_parts = url_pattern.split('/') # determine the individual portions
      # of this deep link. N.B. this disallows using a '/' within the dynamic variable
      num_given_url_parts = len(given_url_parts)
      logger.print(f'[find_path] searching {_paths}')
      for path in _paths:
        dynamic_vars = {}
        target_url_parts = path.url_pattern.split('/')
        logger.print(f'[find_path] trying {path.url_pattern} against {url_pattern}'
                     f'; {given_url_parts} -> {target_url_parts}')
        if num_given_url_parts != len(target_url_parts):
          # url pattern CANNOT fit, skip deformatting
          logger.print('[find_path] pattern cannot fit')
          continue
        for given, expected in zip(given_url_parts, target_url_parts):
          logger.print(f'[find_path] testing {given} against {expected}')
          if expected.startswith('{') and expected.endswith('}'):
            # dynamic variable
            logger.print(f'[find_path] found dynamic variable {expected[1:-1]}')
            dynamic_vars[expected[1:-1]] = given
          elif given != expected:
            logger.print(f"[find_path] {expected} isn't a dynamic variable and doesn't match {given}")
            break
        else:
          # given path matches expected path
          logger.print(f'[find_path] {url_pattern} matches {path.url_pattern}')
          if set(url_dict) == set(path.url_keys):
            # only return if the url_dict matches
            logger.print(f'[find_path] {url_dict} matches {path.url_keys}')
            return path, dynamic_vars
      else:
        #if no break we haven't found a valid hash so load the error form  
        raise KeyError(f'{url_hash} does not exist')
    
    
    def load_form(self, url_hash, url_pattern, url_dict, dynamic_vars, path=None):
      global _current_form
      
      if url_hash in _cache:  
        logger.print(_cache)
        logger.print(f"loaded {_cache[url_hash].__name__} from cache")
        _current_form = _cache[url_hash]
      elif path:
        title = path.title if path.title is None else path.title.format(**url_dict, **dynamic_vars)
        _cache[url_hash] = path.form(url_hash=url_hash, url_pattern=url_pattern, url_dict=url_dict, dynamic_vars=dynamic_vars,
                                        _route_title=title,    f_w_r = path.f_w_r,  from_routing=True, **_properties)
        logger.print(f"loaded {_cache[url_hash].__name__}, added to cache")
      else:
        raise Exception('bad load_form called')
      if _current_form is _cache[url_hash]: # this accounts for a slow form load and a super quick navigation change!
        form = _cache[url_hash]
        url_hash, url_pattern, url_dict = get_url_components() #just incase they changed!
        form.url_hash    = url_hash
        form.url_pattern = url_pattern
        form.url_dict    = url_dict
        
        _anvil.js.call_js('setTitle', form._route_title)
        self.content_panel.clear()
        self.content_panel.add_component(form, full_width_row = form._f_w_r)

  MainRouter.__name__ = Cls.__name__
  return MainRouter


class route():
  """ 
  the route decorator above any form you want to load in the content_panel
  @routing.route(url_pattern=str,url_keys=List[str], title=str)
  """
  def __init__(self, url_pattern ='', url_keys=[], title=None, full_width_row=False):
    self.url_pattern = url_pattern
    self.url_keys    = url_keys
    self.title       = title
    self.f_w_r       = full_width_row
  def __call__(self, Cls):
    if not isinstance(self.url_pattern, str):
      raise TypeError(f'url_pattern must be type str not {type(self.url_pattern).__name__} in {Cls.__name__}')
    if not (isinstance(self.url_keys, list) or isinstance(self.url_keys, list)):
      raise TypeError(f'keys should be a list or tuple not {type(self.url_keys).__name__} in {Cls.__name__}')
    if not (self.title is None or isinstance(self.title, str)):
      raise TypeError(f'title must be type str or None not {type(self.title).__name__} in {Cls.__name__}')
    
    class Route(Cls):
      def __init__(self, url_hash=None, url_pattern=None, url_dict=None, dynamic_vars=None, _route_title=None, f_w_r=False,
                   route=True, from_routing=False, **properties):
        global _properties
        _properties = {} # reset _properties as early as possible

        self.route        = route
        self.from_routing = from_routing

        self.url_hash     = url_hash
        self.url_pattern  = url_pattern
        self.url_dict     = url_dict
        self.dynamic_vars = dynamic_vars
        self._route_title = _route_title
        self._f_w_r       = f_w_r

        if route:
          if not from_routing:
            raise Exception(f'{self.__name__} is a route form and was not loaded from routing - check the docs - or set route=False to ignore routing behaviour')
          global _current_form
          _current_form = self #this is the form that should be displayed


        if 'anvil' in str(Cls.__bases__):  # then this was the original class Form(FormTemplate) Class
          Cls.__init__(self, **properties)  # prevents console logging 'Ignoring form constructor kwarg:' which is annoying
        else: # we have a multiple decorator so re-pass route kwargs
          Cls.__init__(self, url_hash=url_hash,  url_pattern=url_pattern, url_dict=url_dict, _route_title=_route_title, f_w_r=f_w_r,
                                route=route, from_routing=from_routing, **properties)
    
    Route.__name__ = Cls.__name__  #prevents the form being called Route
    _paths.append(_path(Route, self.url_pattern, self.url_keys, self.title, self.f_w_r))
    
    return Route

  
def error_form(Cls):
  """ optional decorator - this is the error form simply use the decorator above your error Form
  @routing.error_form
  """
  class ErrorForm(Cls):
    def __init__(self, **properties):
      Cls.__init__(self, **properties)
      self._route_title=None # route form needs this to load from cache...
      self._f_w_r = None
  global _error_form
  _error_form = ErrorForm
  return ErrorForm


"""
METHODS 

routing.get_url_components()                          returns url_hash, url_pattern, url_dict
routing.get_url_hash()                                returns url_hash as a string (different to anvil.get_url_hash() which could be a dict)
routing.get_url_pattern()                             returns url_pattern 
routing.get_url_dict()                                returns url_dict 

routing.remove_from_cache(url_hash)
routing.add_to_cache(url_hash, form)                  nb: the form should be initiated already like ArticleForm()
routing.clear_cache()

routing.set_url_hash(url_hash, **kwargs)              augments anvil's usual set_url_hash() method see doc_string for **kwargs
routing.load_form(form, **properties)                 routing loads the form with the properties you pass
                                                      see the docstring for additional **kwargs
                                                      nb: if it is in the cache then it will load from cache (load_from_cache=False is possible)
                                                      nb: the form should NOT be initiated e.g. load_form(ArticleForm)
routing.load_error_form()                             loads the error form and adds it to the cache at the current url
"""

def get_url_components(url_hash=None):
  """returns  url_hash, url_pattern, url_dict
  this will get the components from the current addressbar url_hash unless you provide a url_hash to decode
  """
  if url_hash is None:
    #url_hash = _anvil.get_url_hash()  #changed since _anvil decodes the url_hash
    url_hash  = _anvil.js.call_js('getUrlHash')
  if isinstance(url_hash,dict):
    # this is the case when anvil converts the url hash to a dict automatically
    url_pattern = ''
    url_dict    = {k:(_anvil.http.url_decode(v) if v != 'undefined' else '') for k,v in url_hash.items()} #anvil.get_url_hash return 'undefined' for empty parameters
    url_hash    = '?' + '&'.join(f'{key}={_anvil.http.url_encode(value)}' for key,value in url_dict.items())
  elif url_hash.find('?')==-1: # then we have no parameters as part of the url 
    url_pattern = url_hash
    url_dict    = {}
  else:
    url_pattern, url_dict = url_hash.split('?',1)  
    key_value_pairs = url_dict.split('&')
    for i, pair in enumerate(key_value_pairs):
      if '=' not in pair:
        logger.print(f"\n\n**WARNING**:\ngot an unusual url parameter with no '=': {pair}"
                     f"\nIf this parameter split unexpectedly it probably contains '&'. Use:"
                     f"\nrouting.set_url_hash(url_pattern=url_pattern, url_dict=url_dict)"
                     f"\nFor correct encoding\n")
        key_value_pairs[i] = pair = pair + '='
      key, value = pair.split('=',1)  
      key_value_pairs[i]   = f"{key}={_anvil.http.url_decode(value)}"      
    url_dict = dict(pair.split('=', 1) for pair in key_value_pairs)

  return url_hash, url_pattern, url_dict

def get_url_hash(url_hash=None):
  return get_url_components(url_hash=url_hash)[0]

def get_url_pattern(url_hash=None):
  return get_url_components(url_hash=url_hash)[1]

def get_url_dict(url_hash=None):
  return get_url_components(url_hash=url_hash)[2]


def remove_from_cache(url_hash=None, *, url_pattern=None, url_dict=None):
  """useful if you don't want a form to load from the cache or say the hash represents a page that gets deleted
  gotcha: cannot be called from the init function of the the same form in cache
  because the form has not been added to the cache until it has loaded - try putthing it in the form show even instead
  """
  url_hash = _process_url_arguments(url_hash, url_pattern=url_pattern, url_dict=url_dict)[0]
  logger.print(f'removing {url_hash} from cache')
  if url_hash in _cache:
    del _cache[url_hash]
  else:
    logger.print(f"*warning* {url_hash} was not found in cache - maybe the form was yet to load")



def add_to_cache(url_hash, form):
  """the form should be initiated 
  useful if you have a form instance and want to add it to cache without navigating to it
  """
  logger.print(f'adding {url_hash} to cache with {form.__name__}')
  if form:
    _cache[url_hash] = form


def clear_cache():
  """clears the _cache"""
  logger.print(f"clearing the cache")
  global _cache
  _cache = {}
  

def set_url_hash(url_hash=None, *, #the remaining are keyword only arguments
                 url_pattern=None, url_dict=None,
                 
                 replace_current_url=False, 
                 set_in_history     =True,
                 redirect           =True, 
                 load_from_cache    =True,
                 **properties
                ):
  """either provide a url_hash or a url_pattern or a url_pattern and url_dict
  note: url_hash can be a dictionary: set_url_hash({'key':value}) is valid and would set the url_hash="#?key=value"
  
  default behaviour will be as anvil.set_url_hash
  if no arguments are provided then url_hash will be an empty string.
  
  replace_current_url = False - pushes a new url to the history stack (the default behaviour)
                        nb: it is impossoble to push a new url to the history stack and have set_in_history=False
                      = True - repaces the current url in the address bar
  set_in_history      = True - the new url is added to the history stack so appears in back/foward navigation
                      = False - the current url remains in the history stack and will appear on back/forward navigation
                      
  redirect            = True -  this will set the main_routers on_navigation method to fire - 
                      = False -  on_navigation won't be fired
  load_from_cache     = True - on_navigation will load from _cache if the url_hash exists in _cache
                      = False - the url_hash is removed from _cache
  
  properties          any additional kwargs will be passed to the form
  """
  if not set_in_history and not replace_current_url:
    raise Exception('cannot do set_in_history=False and replace_current_url=False\nPushing new url without adding to history stack is impossible')
  
  ### process the url_arguments
  url_hash, url_pattern, url_dict = _process_url_arguments(url_hash, url_pattern=url_pattern, url_dict=url_dict)

  if url_hash == get_url_hash() and url_hash in _cache and _current_form is not None:
    return  #should not continue if url_hash is identical to the addressbar hash!
    # but do continue if the url_hash is not in the cache i.e it was manually removed

  # remove from cache  
  if not load_from_cache:
    remove_from_cache(url_hash)

  
  if       set_in_history and not replace_current_url:
    logger.print(f"setting url_hash to: #{url_hash}, adding to top of history stack")
    _anvil.js.call_js('pushState', '#'+url_hash)
  elif     set_in_history and    replace_current_url:
    logger.print(f"setting url_hash to: #{url_hash}, replacing current_url, setting in history")
    _anvil.js.call_js('replaceState', '#'+url_hash)
  elif not set_in_history and     replace_current_url:
    logger.print(f"setting url_hash to: #{url_hash}, replacing current_url, NOT setting in history")
    _anvil.js.call_js('replaceUrlNotState', '#'+url_hash)
  
  global _properties 
  _properties = properties
  
  if redirect:
    _main_router.on_navigation(url_hash, url_pattern, url_dict)
  elif set_in_history and _current_form:
    _cache[url_hash] = _current_form    #no need to add to cache if not being set in history
  
    
def load_form(form, url_pattern=None, url_keys=[], *, replace_current_url=False, set_in_history=True, load_from_cache=True, **properties):
  """loads the form with properties - in most instances better to just do routing.set_url_hash
  useful if you want to pass an item to a form say... or don't like to use routing.set_url_hash
  
  note the expected url_hash is already in cache then the cached form will load unless you set load_from_cache = False
  
  if you are using a url_dict for this route form then you must pass a kwarg that has the correct keys somewhere in the **properites
  e.g.  ArticleForm as the route decorator @routing.route('article', ['id'])
  'id' is a required key so load_form can be called in. the following ways:
  load_form(ArticleForm, item=item)          #  where 'id' is a key in item...
  load_form(AritcleForm, id=3, item=item)    #  as above but this is quicker if item is a live_object_proxy as it prevents a server call
  """
  try:
    path = _get_path(form, url_pattern, url_keys)
  except:
    raise

  dynamic_varnames = {i[1:-1] for i in path.url_pattern.split('/') if i.startswith('{') and i.endswith('}')}
  dynamic_vars = {key: value for key, value in properties.items() if key in dynamic_varnames}
  url_pattern = path.url_pattern.format(**dynamic_vars)  # expand dynamic variables
  url_dict    = _get_url_dict(path.url_keys, form, **properties)
  url_hash    = _get_url_hash(url_pattern, url_dict)
  
  if not replace_current_url and not set_in_history:
    raise Exception('cannot do set_in_history=False and replace_current_url=False')

  if url_hash == get_url_hash() and url_hash in _cache and _current_form is not None:
    return  #should not continue if url_hash is identical to the addressbar hash!
    # but do continue if the url_hash is not in the cache i.e. it was manually removed

  if replace_current_url and set_in_history:
    logger.print(f"loading form {form.__name__}, with url_hash: #{url_hash}, replacing current url, setting in history")
    _anvil.js.call_js('replaceState','#' + url_hash)
  elif replace_current_url:
    logger.print(f"loading form {form.__name__}, with url_hash: #{url_hash}, replacing current url, NOT setting in history")
    _anvil.js.call_js('replaceUrlNotState', '#' + url_hash)
  else:
    logger.print(f"loading form {form.__name__}, with url_hash: #{url_hash}, adding to top of history stack")
    _anvil.js.call_js('pushState', '#' + url_hash)
    
  if not load_from_cache:
    remove_from_cache(url_hash)

  
  global _properties
  _properties = properties
  
  _main_router.on_navigation(url_hash=url_hash, url_pattern=url_pattern, url_dict=url_dict, path=path, dynamic_vars=dynamic_vars)
  

def load_error_form():
  """loads the error form - note that the url_hash is not changed
  could make this #404 if desired by adding _anvil.js.call_js('replaceState',"#404")
  """
  logger.print("loading error form")
  url_hash, _, _ = get_url_components()
  _cache[url_hash] = _error_form()
  global _current_form
  _current_form = _cache[url_hash]
  _main_router.content_panel.clear()
  _main_router.content_panel.add_component(_cache[url_hash])

  
"""navigation"""
def reload_page(hard=False):
  """reload the current page"""
  if hard:
    _anvil.js.call_js('reloadPage')
  else:
    remove_from_cache(get_url_hash())
    _main_router.on_navigation()

def go_back():
  _anvil.js.call_js('goBack')

def go(x=0):
  if (not isinstance(x, int)):
    raise TypeError(f'go requires an int not {type(x)}')
  _anvil.js.call_js('goTo', x)

  
def on_session_expired(reload_hash=True, allow_cancel=True):
  if type(reload_hash) is not bool:
    raise TypeError(f'reload_hash must be a bool not {type(reload_hash)}')
  if type(allow_cancel) is not bool:
    raise TypeError(f'allow_cancel must be a bool not {type(allow_cancel)}')
  _anvil.js.call_js('sessionExpiredHandler', reload_hash, allow_cancel)


"""Helper functions for load_form"""
def _get_url_dict(url_keys, form, **properties):
  url_dict = properties.get('url_dict')  # just in case the user decided to pass the url_dict as a kwarg...
  if url_dict is None:  #if a url dict is expected then either a url_dict shoud have been provided - or the url_keys should have been passed as kwargs
    url_dict = {key:_finditem(properties, key) for key in url_keys}
    for key,value in url_dict.items():
      if value == "NOT FOUND":
        raise KeyError(f'{form.__name__} expected the key {key} to be passed to method form_load()')
  return url_dict
  

def _get_url_hash(url_pattern, url_dict):
  url_params  = '&'.join(f'{key}={_anvil.http.url_encode(str(value))}'for key, value in url_dict.items())
  url_params  = '?' + url_params if url_params else ''
  return url_pattern + url_params


def _finditem(obj, key):
  # this function is called when a route form expects a key which will be passed as an attribute by a form
  # typically this might be a key within the item object but could be anywhere within the properties passed to the form
  if key in obj: 
    return obj[key]
  for k, v in obj.items():
    if isinstance(v,dict) or isinstance(v, _anvil.LiveObjectProxy):
      item = _finditem(v, key)
      if item is not None:
        return item
  return "NOT FOUND"  #used as a way to check if this method failed to find an item

  
def _get_path(form, url_pattern, url_keys):
  paths_with_form = [path for path in _paths if path.form.__name__ == form.__name__]
  num_paths       = len(paths_with_form)
  if not num_paths:
    raise Exception(f'{form.__name__} is not a route form - use the route decorator')
  elif num_paths == 1:
    return paths_with_form[0]
  elif url_pattern is None:
       raise KeyError(f'{form.__name__} has multiple decorators - you must provide a url_pattern [and url_keys] with load_form()')
  else:
    for path in paths_with_form:
      if path.url_pattern == url_pattern and set(url_keys) == set(path.url_keys): 
        return path
    raise KeyError(f'{form.__name__} has no decorator with url_pattern={url_pattern} and url_keys={url_keys}')


def _process_url_arguments(url_hash=None, *, url_pattern=None, url_dict=None):
  """ 
  check and set_up the url_hash, url_pattern and url_dict
  """
  if url_dict is not None and url_pattern is None:
    raise TypeError('if you provide a url_dict you must provide a url_pattern as a keyword argument url_pattern=')
  if url_hash is None and url_pattern is None:
    url_hash = '' #default behaviour should be an empty string
  elif url_hash is None:
    url_dict = {} if url_dict is None else url_dict
    url_hash = _get_url_hash(url_pattern, url_dict)
  url_hash, url_pattern, url_dict = get_url_components(url_hash)  # will convert to a string
  return url_hash, url_pattern, url_dict

    
def set_warning_before_app_unload(warning=True):
  if not isinstance(warning, bool):
    raise TypeError(f"warning={warning} must be a boolean")
  _anvil.js.call_js('setAppUnloadBehaviour', warning)

<<<<<<< HEAD
def replace_current_url(url_hash, *args, redirect=False, set_in_history=True, **kwargs):
  raise AttributeError(f'replace_current_url depriciated, use: \nrouting.set_url_hash({url_hash}, \nreplace_current_url=True, \nredirect={redirect}, \nset_in_history={set_in_history})')
=======
>>>>>>> 0be7d856
<|MERGE_RESOLUTION|>--- conflicted
+++ resolved
@@ -10,22 +10,11 @@
 
     Source code published at https://github.com/s-cork/HashRouting
 """
-# fmt: off
-
-from collections import namedtuple as _namedtuple
 
 import anvil as _anvil
-<<<<<<< HEAD
-
-from ._logging import logger
-
-# from logging import log
-
-
-=======
+
 from collections import namedtuple as _namedtuple
 from ._logging import logger
->>>>>>> 0be7d856
 
 #to print route logging messages set routing.logger.debug = True above your main_router form
 
@@ -575,8 +564,5 @@
     raise TypeError(f"warning={warning} must be a boolean")
   _anvil.js.call_js('setAppUnloadBehaviour', warning)
 
-<<<<<<< HEAD
-def replace_current_url(url_hash, *args, redirect=False, set_in_history=True, **kwargs):
-  raise AttributeError(f'replace_current_url depriciated, use: \nrouting.set_url_hash({url_hash}, \nreplace_current_url=True, \nredirect={redirect}, \nset_in_history={set_in_history})')
-=======
->>>>>>> 0be7d856
+
+
